//
//  MTC Encoder Tests.swift
//  MIDIKit • https://github.com/orchetect/MIDIKit
//

#if !os(watchOS)

import XCTest
@testable import MIDIKitSync
@testable import TimecodeKit
import OTCoreTestingXCTest

import TimecodeKit

final class MTC_Generator_Encoder_Tests: XCTestCase {
	
	func testMTC_Encoder_Default() {
		
		// defaults
		
		let mtcEnc = MIDI.MTC.Encoder()
		
		XCTAssertEqual(mtcEnc.mtcComponents, TCC(h: 0, m: 0, s: 0, f: 0))
		
		let tc = mtcEnc.timecode
		XCTAssertEqual(tc.components, TCC(h: 0, m: 0, s: 0, f: 0))
		
		XCTAssertEqual(mtcEnc.localFrameRate, tc.frameRate)
		
	}
	
	func testMTC_Encoder_FrameRate() {
		
		// ensure MTC FrameRate is being updated correctly when localFrameRate is set
		
		var mtcEnc: MIDI.MTC.Encoder!
		
		Timecode.FrameRate.allCases.forEach {
			
			mtcEnc = MIDI.MTC.Encoder()
			mtcEnc.setLocalFrameRate($0)
			
			XCTAssertEqual(mtcEnc.mtcFrameRate, $0.mtcFrameRate)
			
		}
		
	}
	
	func testMTC_Encoder_Timecode_NominalRates() {
		
		// perform a spot-check to ensure the .timecode property is returning expected Timecode for nominal (non-scaling) frame rates
		
		var mtcEnc: MIDI.MTC.Encoder!
		
		// basic test
		
		mtcEnc = MIDI.MTC.Encoder()
		mtcEnc.setLocalFrameRate(._30)
		
		mtcEnc.setMTCComponents(mtc: TCC(h: 1, m: 20, s: 32, f: 10))
		
		XCTAssertEqual(mtcEnc.timecode.components, TCC(h: 1, m: 20, s: 32, f: 10))
		
		// quarter frames
		
		mtcEnc = MIDI.MTC.Encoder()
		mtcEnc.setLocalFrameRate(._30)
		mtcEnc.setMTCComponents(mtc: TCC(h: 1, m: 20, s: 32, f: 10))
		
		mtcEnc.mtcQuarterFrame = 0
		XCTAssertEqual(mtcEnc.timecode.components, TCC(h: 1, m: 20, s: 32, f: 10))
		
		mtcEnc.mtcQuarterFrame = 1
		XCTAssertEqual(mtcEnc.timecode.components, TCC(h: 1, m: 20, s: 32, f: 10))
		
		mtcEnc.mtcQuarterFrame = 2
		XCTAssertEqual(mtcEnc.timecode.components, TCC(h: 1, m: 20, s: 32, f: 10))
		
		mtcEnc.mtcQuarterFrame = 3
		XCTAssertEqual(mtcEnc.timecode.components, TCC(h: 1, m: 20, s: 32, f: 10))
		
		mtcEnc.mtcQuarterFrame = 4
		XCTAssertEqual(mtcEnc.timecode.components, TCC(h: 1, m: 20, s: 32, f: 11)) // next frame
		
		mtcEnc.mtcQuarterFrame = 5
		XCTAssertEqual(mtcEnc.timecode.components, TCC(h: 1, m: 20, s: 32, f: 11))
		
		mtcEnc.mtcQuarterFrame = 6
		XCTAssertEqual(mtcEnc.timecode.components, TCC(h: 1, m: 20, s: 32, f: 11))
		
		mtcEnc.mtcQuarterFrame = 7
		XCTAssertEqual(mtcEnc.timecode.components, TCC(h: 1, m: 20, s: 32, f: 11))
		
	}
	
	func testMTC_Encoder_Timecode_ScalingRates() {
		
		// perform a spot-check to ensure the .timecode property is scaling to localFrameRate
		
		var mtcEnc: MIDI.MTC.Encoder!
		
		// basic test
		
		mtcEnc = MIDI.MTC.Encoder()
		mtcEnc.setLocalFrameRate(._60)
		mtcEnc.setMTCComponents(mtc: TCC(h: 1, m: 20, s: 32, f: 10))
		
		XCTAssertEqual(mtcEnc.timecode.components, TCC(h: 1, m: 20, s: 32, f: 20))
		XCTAssertEqual(mtcEnc.timecode.frameRate, ._60)
		
		// quarter frames
		
		mtcEnc = MIDI.MTC.Encoder()
		mtcEnc.setLocalFrameRate(._60)
		mtcEnc.setMTCComponents(mtc: TCC(h: 1, m: 20, s: 32, f: 10))
		
		XCTAssertEqual(mtcEnc.timecode.frameRate, ._60)
		
		mtcEnc.mtcQuarterFrame = 0
		XCTAssertEqual(mtcEnc.timecode.components, TCC(h: 1, m: 20, s: 32, f: 20))
		
		mtcEnc.mtcQuarterFrame = 1
		XCTAssertEqual(mtcEnc.timecode.components, TCC(h: 1, m: 20, s: 32, f: 20))
		
		mtcEnc.mtcQuarterFrame = 2
		XCTAssertEqual(mtcEnc.timecode.components, TCC(h: 1, m: 20, s: 32, f: 21)) // next frame
		
		mtcEnc.mtcQuarterFrame = 3
		XCTAssertEqual(mtcEnc.timecode.components, TCC(h: 1, m: 20, s: 32, f: 21))
		
		mtcEnc.mtcQuarterFrame = 4
		XCTAssertEqual(mtcEnc.timecode.components, TCC(h: 1, m: 20, s: 32, f: 22)) // next frame
		
		mtcEnc.mtcQuarterFrame = 5
		XCTAssertEqual(mtcEnc.timecode.components, TCC(h: 1, m: 20, s: 32, f: 22))
		
		mtcEnc.mtcQuarterFrame = 6
		XCTAssertEqual(mtcEnc.timecode.components, TCC(h: 1, m: 20, s: 32, f: 23)) // next frame
		
		mtcEnc.mtcQuarterFrame = 7
		XCTAssertEqual(mtcEnc.timecode.components, TCC(h: 1, m: 20, s: 32, f: 23))
		
	}
	
	func testMTC_Encoder_LocateTo() {
		
		// perform a spot-check to ensure .locate(to:) functions as expected
		
		var mtcEnc: MIDI.MTC.Encoder!
		
		// nominal (non-scaling) SMPTE frame rates
		
		// 24fps
		
		mtcEnc = MIDI.MTC.Encoder()
		
		mtcEnc.locate(to: Timecode(TCC(h: 1, m: 20, s: 32, f: 10), at: ._24)!)
		XCTAssertEqual(mtcEnc.localFrameRate, ._24)
		XCTAssertEqual(mtcEnc.timecode.components,
					   TCC(h: 1, m: 20, s: 32, f: 10))
		XCTAssertEqual(mtcEnc.mtcComponents,
					   TCC(h: 1, m: 20, s: 32, f: 10))
		XCTAssertEqual(mtcEnc.mtcQuarterFrame, 0)
		
		mtcEnc.locate(to: Timecode(TCC(h: 1, m: 20, s: 32, f: 11), at: ._24)!)
		XCTAssertEqual(mtcEnc.localFrameRate, ._24)
		XCTAssertEqual(mtcEnc.timecode.components,
					   TCC(h: 1, m: 20, s: 32, f: 11))
		XCTAssertEqual(mtcEnc.mtcComponents,
					   TCC(h: 1, m: 20, s: 32, f: 10))
		XCTAssertEqual(mtcEnc.mtcQuarterFrame, 4)
		
		mtcEnc.locate(to: Timecode(TCC(h: 1, m: 20, s: 32, f: 12), at: ._24)!)
		XCTAssertEqual(mtcEnc.localFrameRate, ._24)
		XCTAssertEqual(mtcEnc.timecode.components,
					   TCC(h: 1, m: 20, s: 32, f: 12))
		XCTAssertEqual(mtcEnc.mtcComponents,
					   TCC(h: 1, m: 20, s: 32, f: 12))
		XCTAssertEqual(mtcEnc.mtcQuarterFrame, 0)
		
		// scaling frame rates
		
		// 60fps
		
		mtcEnc = MIDI.MTC.Encoder()
		
		mtcEnc.locate(to: Timecode(TCC(h: 1, m: 20, s: 32, f: 20), at: ._60)!)
		XCTAssertEqual(mtcEnc.localFrameRate, ._60)
		XCTAssertEqual(mtcEnc.timecode.components,
					   TCC(h: 1, m: 20, s: 32, f: 20))
		XCTAssertEqual(mtcEnc.mtcComponents,
					   TCC(h: 1, m: 20, s: 32, f: 10)) // mtc-30 fps
		XCTAssertEqual(mtcEnc.mtcQuarterFrame, 0)
		
		mtcEnc.locate(to: Timecode(TCC(h: 1, m: 20, s: 32, f: 21), at: ._60)!)
		XCTAssertEqual(mtcEnc.localFrameRate, ._60)
		XCTAssertEqual(mtcEnc.timecode.components,
					   TCC(h: 1, m: 20, s: 32, f: 21))
		XCTAssertEqual(mtcEnc.mtcComponents,
					   TCC(h: 1, m: 20, s: 32, f: 10)) // mtc-30 fps
		XCTAssertEqual(mtcEnc.mtcQuarterFrame, 2)
		
		mtcEnc.locate(to: Timecode(TCC(h: 1, m: 20, s: 32, f: 22), at: ._60)!)
		XCTAssertEqual(mtcEnc.localFrameRate, ._60)
		XCTAssertEqual(mtcEnc.timecode.components,
					   TCC(h: 1, m: 20, s: 32, f: 22))
		XCTAssertEqual(mtcEnc.mtcComponents,
					   TCC(h: 1, m: 20, s: 32, f: 10)) // mtc-30 fps
		XCTAssertEqual(mtcEnc.mtcQuarterFrame, 4)
		
		mtcEnc.locate(to: Timecode(TCC(h: 1, m: 20, s: 32, f: 23), at: ._60)!)
		XCTAssertEqual(mtcEnc.localFrameRate, ._60)
		XCTAssertEqual(mtcEnc.timecode.components,
					   TCC(h: 1, m: 20, s: 32, f: 23))
		XCTAssertEqual(mtcEnc.mtcComponents,
					   TCC(h: 1, m: 20, s: 32, f: 10)) // mtc-30 fps
		XCTAssertEqual(mtcEnc.mtcQuarterFrame, 6)
		
		mtcEnc.locate(to: Timecode(TCC(h: 1, m: 20, s: 32, f: 24), at: ._60)!)
		XCTAssertEqual(mtcEnc.localFrameRate, ._60)
		XCTAssertEqual(mtcEnc.timecode.components,
					   TCC(h: 1, m: 20, s: 32, f: 24))
		XCTAssertEqual(mtcEnc.mtcComponents,
					   TCC(h: 1, m: 20, s: 32, f: 12)) // mtc-30 fps
		XCTAssertEqual(mtcEnc.mtcQuarterFrame, 0)
		
	}
	
	func testMTC_Encoder_Increment() {
		
		// test to ensure increment behavior is consistent across timecode frame rates
		
		var mtcEnc: MIDI.MTC.Encoder!
		
		Timecode.FrameRate.allCases.forEach {
			
			mtcEnc = MIDI.MTC.Encoder()
			mtcEnc.setLocalFrameRate($0)
			mtcEnc.setMTCComponents(mtc: TCC(h: 1, m: 20, s: 32, f: 10))
			
			// initial state
			
			XCTAssertEqual(mtcEnc.mtcComponents,
						   TCC(h: 1, m: 20, s: 32, f: 10),
						   "at: \($0)")
			XCTAssertEqual(mtcEnc.mtcQuarterFrame, 0,
						   "at: \($0)")
			
			mtcEnc.increment() // doesn't increment; sends first quarter-frame
			XCTAssertEqual(mtcEnc.mtcComponents,
						   TCC(h: 1, m: 20, s: 32, f: 10),
						   "at: \($0)")
			XCTAssertEqual(mtcEnc.mtcQuarterFrame, 0,
						   "at: \($0)")
			
			mtcEnc.increment() // now it increments to QF 1
			XCTAssertEqual(mtcEnc.mtcComponents,
						   TCC(h: 1, m: 20, s: 32, f: 10),
						   "at: \($0)")
			XCTAssertEqual(mtcEnc.mtcQuarterFrame, 1,
						   "at: \($0)")
			
			mtcEnc.increment()
			XCTAssertEqual(mtcEnc.mtcComponents,
						   TCC(h: 1, m: 20, s: 32, f: 10),
						   "at: \($0)")
			XCTAssertEqual(mtcEnc.mtcQuarterFrame, 2,
						   "at: \($0)")
			
			mtcEnc.increment()
			XCTAssertEqual(mtcEnc.mtcComponents,
						   TCC(h: 1, m: 20, s: 32, f: 10),
						   "at: \($0)")
			XCTAssertEqual(mtcEnc.mtcQuarterFrame, 3,
						   "at: \($0)")
			
			mtcEnc.increment()
			XCTAssertEqual(mtcEnc.mtcComponents,
						   TCC(h: 1, m: 20, s: 32, f: 10),
						   "at: \($0)")
			XCTAssertEqual(mtcEnc.mtcQuarterFrame, 4,
						   "at: \($0)")
			
			mtcEnc.increment()
			XCTAssertEqual(mtcEnc.mtcComponents,
						   TCC(h: 1, m: 20, s: 32, f: 10),
						   "at: \($0)")
			XCTAssertEqual(mtcEnc.mtcQuarterFrame, 5,
						   "at: \($0)")
			
			mtcEnc.increment()
			XCTAssertEqual(mtcEnc.mtcComponents,
						   TCC(h: 1, m: 20, s: 32, f: 10),
						   "at: \($0)")
			XCTAssertEqual(mtcEnc.mtcQuarterFrame, 6,
						   "at: \($0)")
			
			mtcEnc.increment()
			XCTAssertEqual(mtcEnc.mtcComponents,
						   TCC(h: 1, m: 20, s: 32, f: 10),
						   "at: \($0)")
			XCTAssertEqual(mtcEnc.mtcQuarterFrame, 7,
						   "at: \($0)")
			
			mtcEnc.increment()
			XCTAssertEqual(mtcEnc.mtcComponents,
						   TCC(h: 1, m: 20, s: 32, f: 12),
						   "at: \($0)") // next even frame
			XCTAssertEqual(mtcEnc.mtcQuarterFrame, 0,
						   "at: \($0)")
			
		}
		
	}
	
	func testMTC_Encoder_Increment_DropFrame() {
		
		// spot-check: drop-frame rates
		
		var mtcEnc: MIDI.MTC.Encoder!
		
		Timecode.FrameRate.allDrop.forEach {
			
			mtcEnc = MIDI.MTC.Encoder()
			mtcEnc.setLocalFrameRate($0)
			
			// round raw MTC frame number down to an even number, as per MTC spec
			let originFrame: Int
			
			// (include non-drop rates in switch case even though they won't be traversed, for sake of being exhaustive)
			switch $0 {
			case ._23_976, ._24, ._24_98, ._25, ._29_97, ._29_97_drop, ._30, ._30_drop:
				// 1x multiplier
				originFrame = $0.maxFrameNumberDisplayable - ($0.maxFrameNumberDisplayable % 2)
				
			case ._47_952, ._48, ._50, ._59_94, ._59_94_drop, ._60, ._60_drop:
				// 2x multiplier
				let previousEvenFrame = $0.maxFrameNumberDisplayable - ($0.maxFrameNumberDisplayable % 2)
				let diff = $0.maxFrames - previousEvenFrame
				originFrame = $0.maxFrames - (diff * 2)
				
			case ._100, ._119_88, ._119_88_drop, ._120, ._120_drop:
				// 4x multiplier
				let previousEvenFrame = $0.maxFrameNumberDisplayable - ($0.maxFrameNumberDisplayable % 2)
				let diff = $0.maxFrames - previousEvenFrame
				originFrame = $0.maxFrames - (diff * 4)
			}
			
			mtcEnc.locate(to: TCC(h: 1, m: 00, s: 59, f: originFrame))
			
			let expectedFrameA: Int
			switch mtcEnc.mtcFrameRate {
			case .mtc24:
				expectedFrameA = 22
			case .mtc25:
				expectedFrameA = 24
			case .mtc2997d, .mtc30:
				expectedFrameA = 28
			}
			
			let expectedFrameB = 2
			
			// initial state
			
			XCTAssertEqual(mtcEnc.mtcComponents,
						   TCC(h: 1, m: 00, s: 59, f: expectedFrameA),
						   "at: \($0)")
			XCTAssertEqual(mtcEnc.mtcQuarterFrame, 0,
						   "at: \($0)")
			
			mtcEnc.increment() // doesn't increment; sends first quarter-frame
			XCTAssertEqual(mtcEnc.mtcComponents,
						   TCC(h: 1, m: 00, s: 59, f: expectedFrameA),
						   "at: \($0)")
			XCTAssertEqual(mtcEnc.mtcQuarterFrame, 0,
						   "at: \($0)")
			
			mtcEnc.increment() // now it increments to QF 1
			XCTAssertEqual(mtcEnc.mtcComponents,
						   TCC(h: 1, m: 00, s: 59, f: expectedFrameA),
						   "at: \($0)")
			XCTAssertEqual(mtcEnc.mtcQuarterFrame, 1,
						   "at: \($0)")
			
			mtcEnc.increment()
			XCTAssertEqual(mtcEnc.mtcComponents,
						   TCC(h: 1, m: 00, s: 59, f: expectedFrameA),
						   "at: \($0)")
			XCTAssertEqual(mtcEnc.mtcQuarterFrame, 2,
						   "at: \($0)")
			
			mtcEnc.increment()
			XCTAssertEqual(mtcEnc.mtcComponents,
						   TCC(h: 1, m: 00, s: 59, f: expectedFrameA),
						   "at: \($0)")
			XCTAssertEqual(mtcEnc.mtcQuarterFrame, 3,
						   "at: \($0)")
			
			mtcEnc.increment()
			XCTAssertEqual(mtcEnc.mtcComponents,
						   TCC(h: 1, m: 00, s: 59, f: expectedFrameA),
						   "at: \($0)")
			XCTAssertEqual(mtcEnc.mtcQuarterFrame, 4,
						   "at: \($0)")
			
			mtcEnc.increment()
			XCTAssertEqual(mtcEnc.mtcComponents,
						   TCC(h: 1, m: 00, s: 59, f: expectedFrameA),
						   "at: \($0)")
			XCTAssertEqual(mtcEnc.mtcQuarterFrame, 5,
						   "at: \($0)")
			
			mtcEnc.increment()
			XCTAssertEqual(mtcEnc.mtcComponents,
						   TCC(h: 1, m: 00, s: 59, f: expectedFrameA),
						   "at: \($0)")
			XCTAssertEqual(mtcEnc.mtcQuarterFrame, 6,
						   "at: \($0)")
			
			mtcEnc.increment()
			XCTAssertEqual(mtcEnc.mtcComponents,
						   TCC(h: 1, m: 00, s: 59, f: expectedFrameA),
						   "at: \($0)")
			XCTAssertEqual(mtcEnc.mtcQuarterFrame, 7,
						   "at: \($0)")
			
			mtcEnc.increment()
			XCTAssertEqual(mtcEnc.mtcComponents,
						   TCC(h: 1, m: 01, s: 00, f: expectedFrameB), // next even frame
						   "at: \($0)")
			XCTAssertEqual(mtcEnc.mtcQuarterFrame, 0,
						   "at: \($0)")
			
		}
		
	}
	
	func testMTC_Encoder_Increment_25FPS() {
		
		// MTC-25 fps based frame rates (25, 50, 100 fps)
		
		var mtcEnc: MIDI.MTC.Encoder!
		
		MIDI.MTC.MTCFrameRate.mtc25.derivedFrameRates.forEach {
			
			let frMult: Int
			switch $0 {
			case ._25:  frMult = 1
			case ._50:  frMult = 2
			case ._100: frMult = 4
			default:
				XCTFail("Encountered unhandled frame rate: \($0)")
				return // skips to next forEach iteration
			}
			
			// -----------------------------
			// Scenario 1: Starting on even frame number
			// -----------------------------
			
			mtcEnc = MIDI.MTC.Encoder()
			mtcEnc.setLocalFrameRate($0)
			
			mtcEnc.setMTCComponents(mtc: TCC(h: 1, m: 00, s: 00, f: 24))
			mtcEnc.mtcQuarterFrame = 0
			
			XCTAssertEqual(mtcEnc.mtcQuarterFrame, 0, "at: \($0)")
			XCTAssertEqual(mtcEnc.mtcComponents,
						   TCC(h: 1, m: 00, s: 00, f: 24),
						   "at: \($0)")
			XCTAssertEqual(mtcEnc.timecode,
						   TCC(h: 1, m: 00, s: 00, f: 24 * frMult).toTimecode(at: $0)!,
						   "at: \($0)")
			
			mtcEnc.increment() // sends qf 0
			XCTAssertEqual(mtcEnc.mtcQuarterFrame, 0, "at: \($0)")
			
			mtcEnc.increment() // increments to qf 1
			XCTAssertEqual(mtcEnc.mtcQuarterFrame, 1, "at: \($0)")
			
			mtcEnc.increment() // increments to qf 2
			XCTAssertEqual(mtcEnc.mtcQuarterFrame, 2, "at: \($0)")
			
			mtcEnc.increment() // increments to qf 3
			XCTAssertEqual(mtcEnc.mtcQuarterFrame, 3, "at: \($0)")
			
			mtcEnc.increment() // increments to qf 4
			XCTAssertEqual(mtcEnc.mtcQuarterFrame, 4, "at: \($0)")
			XCTAssertEqual(mtcEnc.mtcComponents,
						   TCC(h: 1, m: 00, s: 00, f: 24),
						   "at: \($0)")
			XCTAssertEqual(mtcEnc.timecode,
						   TCC(h: 1, m: 00, s: 01, f: 00 * frMult).toTimecode(at: $0)!,
						   "at: \($0)")
			
			mtcEnc.increment() // increments to qf 5
			XCTAssertEqual(mtcEnc.mtcQuarterFrame, 5, "at: \($0)")
			
			mtcEnc.increment() // increments to qf 6
			XCTAssertEqual(mtcEnc.mtcQuarterFrame, 6, "at: \($0)")
			
			mtcEnc.increment() // increments to qf 7
			XCTAssertEqual(mtcEnc.mtcQuarterFrame, 7, "at: \($0)")
			
			mtcEnc.increment() // increments to qf 0
			XCTAssertEqual(mtcEnc.mtcQuarterFrame, 0, "at: \($0)")
			XCTAssertEqual(mtcEnc.mtcComponents,
						   TCC(h: 1, m: 00, s: 01, f: 01),
						   "at: \($0)")
			XCTAssertEqual(mtcEnc.timecode,
						   TCC(h: 1, m: 00, s: 01, f: 01 * frMult).toTimecode(at: $0)!,
						   "at: \($0)")
			
			
			// ----------------------------
			// Scenario 2: Starting on odd frame number
			// ----------------------------
			
			mtcEnc = MIDI.MTC.Encoder()
			mtcEnc.setLocalFrameRate($0)
			
			mtcEnc.setMTCComponents(mtc: TCC(h: 1, m: 00, s: 00, f: 23))
			mtcEnc.mtcQuarterFrame = 0
			
			XCTAssertEqual(mtcEnc.mtcQuarterFrame, 0, "at: \($0)")
			XCTAssertEqual(mtcEnc.mtcComponents,
						   TCC(h: 1, m: 00, s: 00, f: 23),
						   "at: \($0)")
			XCTAssertEqual(mtcEnc.timecode,
						   TCC(h: 1, m: 00, s: 00, f: 23 * frMult).toTimecode(at: $0)!,
						   "at: \($0)")
			
			mtcEnc.increment() // sends qf 0
			XCTAssertEqual(mtcEnc.mtcQuarterFrame, 0, "at: \($0)")
			
			mtcEnc.increment() // increments to qf 1
			XCTAssertEqual(mtcEnc.mtcQuarterFrame, 1, "at: \($0)")
			
			mtcEnc.increment() // increments to qf 2
			XCTAssertEqual(mtcEnc.mtcQuarterFrame, 2, "at: \($0)")
			
			mtcEnc.increment() // increments to qf 3
			XCTAssertEqual(mtcEnc.mtcQuarterFrame, 3, "at: \($0)")
			
			mtcEnc.increment() // increments to qf 4
			XCTAssertEqual(mtcEnc.mtcQuarterFrame, 4, "at: \($0)")
			XCTAssertEqual(mtcEnc.mtcComponents,
						   TCC(h: 1, m: 00, s: 00, f: 23),
						   "at: \($0)")
			XCTAssertEqual(mtcEnc.timecode,
						   TCC(h: 1, m: 00, s: 00, f: 24 * frMult).toTimecode(at: $0)!,
						   "at: \($0)")
			
			mtcEnc.increment() // increments to qf 5
			XCTAssertEqual(mtcEnc.mtcQuarterFrame, 5, "at: \($0)")
			
			mtcEnc.increment() // increments to qf 6
			XCTAssertEqual(mtcEnc.mtcQuarterFrame, 6, "at: \($0)")
			
			mtcEnc.increment() // increments to qf 7
			XCTAssertEqual(mtcEnc.mtcQuarterFrame, 7, "at: \($0)")
			
			mtcEnc.increment() // increments to qf 0
			XCTAssertEqual(mtcEnc.mtcQuarterFrame, 0, "at: \($0)")
			XCTAssertEqual(mtcEnc.mtcComponents,
						   TCC(h: 1, m: 00, s: 01, f: 00),
						   "at: \($0)")
			XCTAssertEqual(mtcEnc.timecode,
						   TCC(h: 1, m: 00, s: 01, f: 00 * frMult).toTimecode(at: $0)!,
						   "at: \($0)")
			
			mtcEnc.increment() // increments to qf 1
			XCTAssertEqual(mtcEnc.mtcQuarterFrame, 1, "at: \($0)")
			
			mtcEnc.increment() // increments to qf 2
			XCTAssertEqual(mtcEnc.mtcQuarterFrame, 2, "at: \($0)")
			
			mtcEnc.increment() // increments to qf 3
			XCTAssertEqual(mtcEnc.mtcQuarterFrame, 3, "at: \($0)")
			
			mtcEnc.increment() // increments to qf 4
			XCTAssertEqual(mtcEnc.mtcQuarterFrame, 4, "at: \($0)")
			XCTAssertEqual(mtcEnc.mtcComponents,
						   TCC(h: 1, m: 00, s: 01, f: 00),
						   "at: \($0)")
			XCTAssertEqual(mtcEnc.timecode,
						   TCC(h: 1, m: 00, s: 01, f: 01 * frMult).toTimecode(at: $0)!,
						   "at: \($0)")
			
			mtcEnc.increment() // increments to qf 5
			XCTAssertEqual(mtcEnc.mtcQuarterFrame, 5, "at: \($0)")
			
			mtcEnc.increment() // increments to qf 6
			XCTAssertEqual(mtcEnc.mtcQuarterFrame, 6, "at: \($0)")
			
			mtcEnc.increment() // increments to qf 7
			XCTAssertEqual(mtcEnc.mtcQuarterFrame, 7, "at: \($0)")
			
			mtcEnc.increment() // increments to qf 0
			XCTAssertEqual(mtcEnc.mtcQuarterFrame, 0, "at: \($0)")
			XCTAssertEqual(mtcEnc.mtcComponents,
						   TCC(h: 1, m: 00, s: 01, f: 02),
						   "at: \($0)")
			XCTAssertEqual(mtcEnc.timecode,
						   TCC(h: 1, m: 00, s: 01, f: 02 * frMult).toTimecode(at: $0)!,
						   "at: \($0)")
			
		}
		
	}
	
	func testMTC_Encoder_Decrement() {
		
		// test to ensure decrement behavior is consistent across timecode frame rates
		
		var mtcEnc: MIDI.MTC.Encoder!
		
		Timecode.FrameRate.allCases.forEach {
			
			mtcEnc = MIDI.MTC.Encoder()
			mtcEnc.setLocalFrameRate($0)
			mtcEnc.setMTCComponents(mtc: TCC(h: 1, m: 20, s: 32, f: 10))
			
			XCTAssertEqual(mtcEnc.mtcComponents,
						   TCC(h: 1, m: 20, s: 32, f: 10),
						   "at: \($0)")
			XCTAssertEqual(mtcEnc.mtcQuarterFrame, 0,
						   "at: \($0)")
			
			mtcEnc.decrement() // doesn't decrement; sends first quarter-frame
			XCTAssertEqual(mtcEnc.mtcComponents,
						   TCC(h: 1, m: 20, s: 32, f: 10),
						   "at: \($0)")
			XCTAssertEqual(mtcEnc.mtcQuarterFrame, 0,
						   "at: \($0)")
			
			mtcEnc.decrement() // now it decrements to QF 7
			XCTAssertEqual(mtcEnc.mtcComponents,
						   TCC(h: 1, m: 20, s: 32, f: 08),
						   "at: \($0)")
			XCTAssertEqual(mtcEnc.mtcQuarterFrame, 7,
						   "at: \($0)")
			
			mtcEnc.decrement()
			XCTAssertEqual(mtcEnc.mtcComponents,
						   TCC(h: 1, m: 20, s: 32, f: 08),
						   "at: \($0)")
			XCTAssertEqual(mtcEnc.mtcQuarterFrame, 6,
						   "at: \($0)")
			
			mtcEnc.decrement()
			XCTAssertEqual(mtcEnc.mtcComponents,
						   TCC(h: 1, m: 20, s: 32, f: 08),
						   "at: \($0)")
			XCTAssertEqual(mtcEnc.mtcQuarterFrame, 5,
						   "at: \($0)")
			
			mtcEnc.decrement()
			XCTAssertEqual(mtcEnc.mtcComponents,
						   TCC(h: 1, m: 20, s: 32, f: 08),
						   "at: \($0)")
			XCTAssertEqual(mtcEnc.mtcQuarterFrame, 4,
						   "at: \($0)")
			
			mtcEnc.decrement()
			XCTAssertEqual(mtcEnc.mtcComponents,
						   TCC(h: 1, m: 20, s: 32, f: 08),
						   "at: \($0)")
			XCTAssertEqual(mtcEnc.mtcQuarterFrame, 3,
						   "at: \($0)")
			
			mtcEnc.decrement()
			XCTAssertEqual(mtcEnc.mtcComponents,
						   TCC(h: 1, m: 20, s: 32, f: 08),
						   "at: \($0)")
			XCTAssertEqual(mtcEnc.mtcQuarterFrame, 2,
						   "at: \($0)")
			
			mtcEnc.decrement()
			XCTAssertEqual(mtcEnc.mtcComponents,
						   TCC(h: 1, m: 20, s: 32, f: 08),
						   "at: \($0)")
			XCTAssertEqual(mtcEnc.mtcQuarterFrame, 1,
						   "at: \($0)")
			
			mtcEnc.decrement()
			XCTAssertEqual(mtcEnc.mtcComponents,
						   TCC(h: 1, m: 20, s: 32, f: 08),
						   "at: \($0)")
			XCTAssertEqual(mtcEnc.mtcQuarterFrame, 0,
						   "at: \($0)")
			
			mtcEnc.decrement()
			XCTAssertEqual(mtcEnc.mtcComponents,
						   TCC(h: 1, m: 20, s: 32, f: 06),
						   "at: \($0)")
			XCTAssertEqual(mtcEnc.mtcQuarterFrame, 7,
						   "at: \($0)")
			
		}
		
	}
	
	func testMTC_Encoder_Handlers_FullFrameMessage() {
		
		// ensure expected callbacks are happening when they should,
		// and that they carry the data that they should
		
		// testing vars
		
		var _midiMessage: [Byte]?
		
		let mtcEnc = MIDI.MTC.Encoder { midiMessage in
			_midiMessage = midiMessage
		}
		
		// default / initial state
		
		XCTAssertNil(_midiMessage)
		
		// full-frame MTC messages
		
		mtcEnc.locate(to: TCC(h: 1, m: 02, s: 03, f: 4).toTimecode(at: ._24)!)
		
		XCTAssertEqual(_midiMessage, kRawMIDI.MTC_FullFrame._01_02_03_04_at_24fps)
		
		mtcEnc.locate(to: TCC(h: 2, m: 11, s: 17, f: 20).toTimecode(at: ._25)!)
		
		XCTAssertEqual(_midiMessage, kRawMIDI.MTC_FullFrame._02_11_17_20_at_25fps)
		
	}
	
	func testMTC_Encoder_Handlers_QFMessages() {
		
		// ensure expected callbacks are happening when they should,
		// and that they carry the data that they should
		
		// testing vars
		
		var _midiMessage: [Byte]?
		
		let mtcEnc = MIDI.MTC.Encoder { midiMessage in
			_midiMessage = midiMessage
		}
		
		// default / initial state
		
		XCTAssertNil(_midiMessage)
		
		// 24fps QFs starting at 02:03:04:06, locking at 02:03:04:08 (+ 2 MTC frame offset)
		
		// start by locating to a timecode
		mtcEnc.locate(to: TCC(h: 2, m: 03, s: 04, f: 06).toTimecode(at: ._24)!)
		XCTAssertEqual(mtcEnc.mtcQuarterFrame, 0)
		
		mtcEnc.increment() // doesn't increment; sends first quarter-frame
		XCTAssertEqual(mtcEnc.mtcQuarterFrame, 0)
		XCTAssertEqual(mtcEnc.mtcComponents, TCC(h: 2, m: 03, s: 04, f: 06))
		XCTAssertEqual(_midiMessage, [0xF1, 0b0000_0110]) // QF 0
		
		mtcEnc.increment() // now it increments to QF 1
		XCTAssertEqual(mtcEnc.mtcQuarterFrame, 1)
		XCTAssertEqual(mtcEnc.mtcComponents, TCC(h: 2, m: 03, s: 04, f: 06))
		XCTAssertEqual(_midiMessage, [0xF1, 0b0001_0000]) // QF 1
		
		mtcEnc.increment()
		XCTAssertEqual(mtcEnc.mtcQuarterFrame, 2)
		XCTAssertEqual(mtcEnc.mtcComponents, TCC(h: 2, m: 03, s: 04, f: 06))
		XCTAssertEqual(_midiMessage, [0xF1, 0b0010_0100]) // QF 2
		
		mtcEnc.increment()
		XCTAssertEqual(mtcEnc.mtcQuarterFrame, 3)
		XCTAssertEqual(mtcEnc.mtcComponents, TCC(h: 2, m: 03, s: 04, f: 06))
		XCTAssertEqual(_midiMessage, [0xF1, 0b0011_0000]) // QF 3
		
		mtcEnc.increment()
		XCTAssertEqual(mtcEnc.mtcQuarterFrame, 4)
		XCTAssertEqual(mtcEnc.mtcComponents, TCC(h: 2, m: 03, s: 04, f: 06))
		XCTAssertEqual(_midiMessage, [0xF1, 0b0100_0011]) // QF 4
		
		mtcEnc.increment()
		XCTAssertEqual(mtcEnc.mtcQuarterFrame, 5)
		XCTAssertEqual(mtcEnc.mtcComponents, TCC(h: 2, m: 03, s: 04, f: 06))
		XCTAssertEqual(_midiMessage, [0xF1, 0b0101_0000]) // QF 5
		
		mtcEnc.increment()
		XCTAssertEqual(mtcEnc.mtcQuarterFrame, 6)
		XCTAssertEqual(mtcEnc.mtcComponents, TCC(h: 2, m: 03, s: 04, f: 06))
		XCTAssertEqual(_midiMessage, [0xF1, 0b0110_0010]) // QF 6
		
		mtcEnc.increment()
		XCTAssertEqual(mtcEnc.mtcQuarterFrame, 7)
		XCTAssertEqual(mtcEnc.mtcComponents, TCC(h: 2, m: 03, s: 04, f: 06))
		XCTAssertEqual(_midiMessage, [0xF1, 0b0111_0000]) // QF 7
		
		mtcEnc.increment()
		XCTAssertEqual(mtcEnc.mtcQuarterFrame, 0)
		XCTAssertEqual(mtcEnc.mtcComponents, TCC(h: 2, m: 03, s: 04, f: 08))
		XCTAssertEqual(_midiMessage, [0xF1, 0b0000_1000]) // QF 0
		
	}
	
	func testMTC_Encoder_FullFrameMIDIMessage() {
		
<<<<<<< HEAD
		var mtcEnc: MIDI.MTC.Encoder!
=======
		var mtcEnc: MTC.Encoder
>>>>>>> 3a3d1b19
		
		// test each of the four MTC SMPTE base frame rates
		// and spot-check some arbitrary timecode values
		
<<<<<<< HEAD
		mtcEnc = MIDI.MTC.Encoder()
=======
		// non-scaling frame rates
		
		mtcEnc = MTC.Encoder()
>>>>>>> 3a3d1b19
		mtcEnc.locate(to: Timecode(at: ._24))
		
		XCTAssertEqual(mtcEnc.generateFullFrameMIDIMessage().components,
					   TCC(h: 0, m: 00, s: 00, f: 00))
		XCTAssertEqual(mtcEnc.generateFullFrameMIDIMessage().message,
					   [
						0xF0, 0x7F, 0x7F, 0x01, 0x01,
						0b0000_0000, // 0rrh_hhhh
						0x00, // M
						0x00, // S
						0x00, // F
						0xF7
					   ])
		
		mtcEnc = MIDI.MTC.Encoder()
		mtcEnc.locate(to: Timecode(at: ._25))
		
		XCTAssertEqual(mtcEnc.generateFullFrameMIDIMessage().components,
					   TCC(h: 0, m: 00, s: 00, f: 00))
		XCTAssertEqual(mtcEnc.generateFullFrameMIDIMessage().message,
					   [
						0xF0, 0x7F, 0x7F, 0x01, 0x01,
						0b0010_0000, // 0rrh_hhhh
						0x00, // M
						0x00, // S
						0x00, // F
						0xF7
					   ])
		
<<<<<<< HEAD
		mtcEnc = MIDI.MTC.Encoder()
		mtcEnc.locate(to: TCC(h: 1, m: 2, s: 3, f: 4).toTimecode(at: ._29_97_drop)!)
=======
		mtcEnc = MTC.Encoder()
		mtcEnc.locate(to: TCC(h: 1, m: 02, s: 03, f: 04).toTimecode(at: ._29_97_drop)!)
>>>>>>> 3a3d1b19
		
		XCTAssertEqual(mtcEnc.generateFullFrameMIDIMessage().components,
					   TCC(h: 1, m: 02, s: 03, f: 04))
		XCTAssertEqual(mtcEnc.generateFullFrameMIDIMessage().message,
					   [
						0xF0, 0x7F, 0x7F, 0x01, 0x01,
						0b0100_0001, // 0rrh_hhhh
						0x02, // M
						0x03, // S
						0x04, // F
						0xF7
					   ])
		
<<<<<<< HEAD
		mtcEnc = MIDI.MTC.Encoder()
		mtcEnc.locate(to: TCC(h: 2, m: 4, s: 6, f: 8).toTimecode(at: ._30)!)
=======
		mtcEnc.locate(to: TCC(h: 1, m: 02, s: 03, f: 05).toTimecode(at: ._29_97_drop)!)
		
		XCTAssertEqual(mtcEnc.generateFullFrameMIDIMessage().components,
					   TCC(h: 1, m: 02, s: 03, f: 05))
		XCTAssertEqual(mtcEnc.generateFullFrameMIDIMessage().message,
					   [
						0xF0, 0x7F, 0x7F, 0x01, 0x01,
						0b0100_0001, // 0rrh_hhhh
						0x02, // M
						0x03, // S
						0x05, // F
						0xF7
					   ])
		
		mtcEnc = MTC.Encoder()
		mtcEnc.locate(to: TCC(h: 2, m: 04, s: 06, f: 08).toTimecode(at: ._30)!)
>>>>>>> 3a3d1b19
		
		XCTAssertEqual(mtcEnc.generateFullFrameMIDIMessage().components,
					   TCC(h: 2, m: 04, s: 06, f: 08))
		XCTAssertEqual(mtcEnc.generateFullFrameMIDIMessage().message,
					   [
						0xF0, 0x7F, 0x7F, 0x01, 0x01,
						0b0110_0010, // 0rrh_hhhh
						0x04, // M
						0x06, // S
						0x08, // F
						0xF7
					   ])
		
		// scaling frame rates
		
		mtcEnc = MTC.Encoder()
		
		// scales to MTC-24 fps
		mtcEnc.locate(to: TCC(h: 2, m: 04, s: 06, f: 08).toTimecode(at: ._48)!)
		
		XCTAssertEqual(mtcEnc.generateFullFrameMIDIMessage().components,
					   TCC(h: 2, m: 04, s: 06, f: 04))
		XCTAssertEqual(mtcEnc.generateFullFrameMIDIMessage().message,
					   [
						0xF0, 0x7F, 0x7F, 0x01, 0x01,
						0b0000_0010, // 0rrh_hhhh
						0x04, // M
						0x06, // S
						0x04, // F
						0xF7
					   ])
		
		// scales to MTC-24 fps
		mtcEnc.locate(to: TCC(h: 2, m: 04, s: 06, f: 09).toTimecode(at: ._48)!)
		
		XCTAssertEqual(mtcEnc.generateFullFrameMIDIMessage().components,
					   TCC(h: 2, m: 04, s: 06, f: 04))
		XCTAssertEqual(mtcEnc.generateFullFrameMIDIMessage().message,
					   [
						0xF0, 0x7F, 0x7F, 0x01, 0x01,
						0b0000_0010, // 0rrh_hhhh
						0x04, // M
						0x06, // S
						0x04, // F -- rounds down to 4 from 4.5 from scaling
						0xF7
					   ])
		
		// scales to MTC-24 fps
		mtcEnc.locate(to: TCC(h: 2, m: 04, s: 06, f: 10).toTimecode(at: ._48)!)
		
		XCTAssertEqual(mtcEnc.generateFullFrameMIDIMessage().components,
					   TCC(h: 2, m: 04, s: 06, f: 05))
		XCTAssertEqual(mtcEnc.generateFullFrameMIDIMessage().message,
					   [
						0xF0, 0x7F, 0x7F, 0x01, 0x01,
						0b0000_0010, // 0rrh_hhhh
						0x04, // M
						0x06, // S
						0x05, // F
						0xF7
					   ])
		
	}
	
	func testMTC_Encoder_QFMIDIMessage() {
		
		let mtcEnc = MIDI.MTC.Encoder()
		
		// test an arbitrary timecode in all timecode frame rates
		// while covering all four MTC SMPTE base frame rates
		
		Timecode.FrameRate.allCases.forEach {
			
			mtcEnc.locate(to: TCC(h: 2, m: 4, s: 6, f: 0).toTimecode(at: $0)!)
			mtcEnc.mtcComponents.f = 8
			
			mtcEnc.mtcQuarterFrame = 0
			XCTAssertEqual(mtcEnc.generateQuarterFrameMIDIMessage(),
						   [0xF1, 0b0000_1000])
			
			mtcEnc.mtcQuarterFrame = 1
			XCTAssertEqual(mtcEnc.generateQuarterFrameMIDIMessage(),
						   [0xF1, 0b0001_0000])
			
			mtcEnc.mtcQuarterFrame = 2
			XCTAssertEqual(mtcEnc.generateQuarterFrameMIDIMessage(),
						   [0xF1, 0b0010_0110])
			
			mtcEnc.mtcQuarterFrame = 3
			XCTAssertEqual(mtcEnc.generateQuarterFrameMIDIMessage(),
						   [0xF1, 0b0011_0000])
			
			mtcEnc.mtcQuarterFrame = 4
			XCTAssertEqual(mtcEnc.generateQuarterFrameMIDIMessage(),
						   [0xF1, 0b0100_0100])
			
			mtcEnc.mtcQuarterFrame = 5
			XCTAssertEqual(mtcEnc.generateQuarterFrameMIDIMessage(),
						   [0xF1, 0b0101_0000])
			
			mtcEnc.mtcQuarterFrame = 6
			XCTAssertEqual(mtcEnc.generateQuarterFrameMIDIMessage(),
						   [0xF1, 0b0110_0010])
			
			mtcEnc.mtcQuarterFrame = 7
			let dataByte: Byte
			switch $0.mtcFrameRate {
			case .mtc24:    dataByte = 0b0111_0000
			case .mtc25:    dataByte = 0b0111_0010
			case .mtc2997d: dataByte = 0b0111_0100
			case .mtc30:    dataByte = 0b0111_0110
			}
			XCTAssertEqual(mtcEnc.generateQuarterFrameMIDIMessage(),
						   [0xF1, dataByte])
			
		}
		
		// edge cases
		
		// test large numbers, but still within spec
		
		mtcEnc.locate(to: TCC(h: 23, m: 59, s: 58, f: 28).toTimecode(at: ._30)!)
		
		mtcEnc.mtcQuarterFrame = 0
		XCTAssertEqual(mtcEnc.generateQuarterFrameMIDIMessage(),
					   [0xF1, 0b0000_1100])
		
		mtcEnc.mtcQuarterFrame = 1
		XCTAssertEqual(mtcEnc.generateQuarterFrameMIDIMessage(),
					   [0xF1, 0b0001_0001])
		
		mtcEnc.mtcQuarterFrame = 2
		XCTAssertEqual(mtcEnc.generateQuarterFrameMIDIMessage(),
					   [0xF1, 0b0010_1010])
		
		mtcEnc.mtcQuarterFrame = 3
		XCTAssertEqual(mtcEnc.generateQuarterFrameMIDIMessage(),
					   [0xF1, 0b0011_0011])
		
		mtcEnc.mtcQuarterFrame = 4
		XCTAssertEqual(mtcEnc.generateQuarterFrameMIDIMessage(),
					   [0xF1, 0b0100_1011])
		
		mtcEnc.mtcQuarterFrame = 5
		XCTAssertEqual(mtcEnc.generateQuarterFrameMIDIMessage(),
					   [0xF1, 0b0101_0011])
		
		mtcEnc.mtcQuarterFrame = 6
		XCTAssertEqual(mtcEnc.generateQuarterFrameMIDIMessage(),
					   [0xF1, 0b0110_0111])
		
		mtcEnc.mtcQuarterFrame = 7
		XCTAssertEqual(mtcEnc.generateQuarterFrameMIDIMessage(),
					   [0xF1, 0b0111_0111])
		
	}
	
}

#endif<|MERGE_RESOLUTION|>--- conflicted
+++ resolved
@@ -801,22 +801,14 @@
 	
 	func testMTC_Encoder_FullFrameMIDIMessage() {
 		
-<<<<<<< HEAD
-		var mtcEnc: MIDI.MTC.Encoder!
-=======
-		var mtcEnc: MTC.Encoder
->>>>>>> 3a3d1b19
+		var mtcEnc: MIDI.MTC.Encoder
 		
 		// test each of the four MTC SMPTE base frame rates
 		// and spot-check some arbitrary timecode values
 		
-<<<<<<< HEAD
+		// non-scaling frame rates
+		
 		mtcEnc = MIDI.MTC.Encoder()
-=======
-		// non-scaling frame rates
-		
-		mtcEnc = MTC.Encoder()
->>>>>>> 3a3d1b19
 		mtcEnc.locate(to: Timecode(at: ._24))
 		
 		XCTAssertEqual(mtcEnc.generateFullFrameMIDIMessage().components,
@@ -846,13 +838,8 @@
 						0xF7
 					   ])
 		
-<<<<<<< HEAD
 		mtcEnc = MIDI.MTC.Encoder()
-		mtcEnc.locate(to: TCC(h: 1, m: 2, s: 3, f: 4).toTimecode(at: ._29_97_drop)!)
-=======
-		mtcEnc = MTC.Encoder()
 		mtcEnc.locate(to: TCC(h: 1, m: 02, s: 03, f: 04).toTimecode(at: ._29_97_drop)!)
->>>>>>> 3a3d1b19
 		
 		XCTAssertEqual(mtcEnc.generateFullFrameMIDIMessage().components,
 					   TCC(h: 1, m: 02, s: 03, f: 04))
@@ -866,10 +853,6 @@
 						0xF7
 					   ])
 		
-<<<<<<< HEAD
-		mtcEnc = MIDI.MTC.Encoder()
-		mtcEnc.locate(to: TCC(h: 2, m: 4, s: 6, f: 8).toTimecode(at: ._30)!)
-=======
 		mtcEnc.locate(to: TCC(h: 1, m: 02, s: 03, f: 05).toTimecode(at: ._29_97_drop)!)
 		
 		XCTAssertEqual(mtcEnc.generateFullFrameMIDIMessage().components,
@@ -884,9 +867,8 @@
 						0xF7
 					   ])
 		
-		mtcEnc = MTC.Encoder()
+		mtcEnc = MIDI.MTC.Encoder()
 		mtcEnc.locate(to: TCC(h: 2, m: 04, s: 06, f: 08).toTimecode(at: ._30)!)
->>>>>>> 3a3d1b19
 		
 		XCTAssertEqual(mtcEnc.generateFullFrameMIDIMessage().components,
 					   TCC(h: 2, m: 04, s: 06, f: 08))
@@ -902,7 +884,7 @@
 		
 		// scaling frame rates
 		
-		mtcEnc = MTC.Encoder()
+		mtcEnc = MIDI.MTC.Encoder()
 		
 		// scales to MTC-24 fps
 		mtcEnc.locate(to: TCC(h: 2, m: 04, s: 06, f: 08).toTimecode(at: ._48)!)
